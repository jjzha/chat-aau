--- conflicted
+++ resolved
@@ -70,10 +70,7 @@
 	"Change Password": "Cambia la Contraseña",
 	"Chat": "Chat",
 	"Chat Bubble UI": "",
-<<<<<<< HEAD
-=======
 	"Chat direction": "",
->>>>>>> 009e85d5
 	"Chat History": "Historial del Chat",
 	"Chat History is off for this browser.": "El Historial del Chat está apagado para este navegador.",
 	"Chats": "Chats",
