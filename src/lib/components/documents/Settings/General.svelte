--- conflicted
+++ resolved
@@ -137,7 +137,6 @@
 
 		<hr class=" dark:border-gray-700" />
 
-<<<<<<< HEAD
 		<div class=" ">
 			<div class=" text-sm font-medium">{$i18n.t('Chunk Params')}</div>
 
@@ -154,29 +153,9 @@
 							autocomplete="off"
 							min="0"
 						/>
-=======
-		<div class=" space-y-3">
-			<div class=" space-y-3">
-				<div class=" text-sm font-medium">Chunk Params</div>
-
-				<div class=" flex gap-2">
-					<div class="  flex w-full justify-between gap-2">
-						<div class="self-center text-xs font-medium min-w-fit">Chunk Size</div>
-
-						<div class="self-center">
-							<input
-								class=" w-full rounded py-1.5 px-4 text-sm dark:text-gray-300 dark:bg-gray-800 outline-none border border-gray-100 dark:border-gray-600"
-								type="number"
-								placeholder="Enter Chunk Size"
-								bind:value={chunkSize}
-								autocomplete="off"
-								min="0"
-							/>
-						</div>
->>>>>>> 7ae4669f
 					</div>
-
-<<<<<<< HEAD
+				</div>
+
 				<div class="flex w-full">
 					<div class=" self-center text-xs font-medium min-w-fit">{$i18n.t('Chunk Overlap')}</div>
 
@@ -193,6 +172,22 @@
 				</div>
 			</div>
 
+			<div>
+				<div class="flex justify-between items-center text-xs">
+					<div class=" text-xs font-medium">{$i18n.t('PDF Extract Images (OCR)')}</div>
+
+					<button
+						class=" text-xs font-medium text-gray-500"
+						type="button"
+						on:click={() => {
+							pdfExtractImages = !pdfExtractImages;
+						}}>{pdfExtractImages ? $i18n.t('On') : $i18n.t('Off')}</button
+					>
+				</div>
+			</div>
+		</div>
+
+		<div>
 			<div class=" text-sm font-medium">{$i18n.t('Query Params')}</div>
 
 			<div class=" flex">
@@ -208,67 +203,10 @@
 							autocomplete="off"
 							min="0"
 						/>
-=======
-					<div class="flex w-full gap-2">
-						<div class=" self-center text-xs font-medium min-w-fit">Chunk Overlap</div>
-
-						<div class="self-center">
-							<input
-								class="w-full rounded py-1.5 px-4 text-sm dark:text-gray-300 dark:bg-gray-800 outline-none border border-gray-100 dark:border-gray-600"
-								type="number"
-								placeholder="Enter Chunk Overlap"
-								bind:value={chunkOverlap}
-								autocomplete="off"
-								min="0"
-							/>
-						</div>
 					</div>
 				</div>
 
-				<div>
-					<div class="flex justify-between items-center text-xs">
-						<div class=" text-xs font-medium">PDF Extract Images (OCR)</div>
-
-						<button
-							class=" text-xs font-medium text-gray-500"
-							type="button"
-							on:click={() => {
-								pdfExtractImages = !pdfExtractImages;
-							}}>{pdfExtractImages ? 'On' : 'Off'}</button
-						>
->>>>>>> 7ae4669f
-					</div>
-				</div>
-			</div>
-
-			<div>
-<<<<<<< HEAD
-				<div class=" mb-2.5 text-sm font-medium">{$i18n.t('RAG Template')}</div>
-				<textarea
-					bind:value={querySettings.template}
-					class="w-full rounded p-4 text-sm dark:text-gray-300 dark:bg-gray-800 outline-none resize-none"
-					rows="4"
-				/>
-=======
-				<div class=" text-sm font-medium">Query Params</div>
-
-				<div class=" flex py-2">
-					<div class="  flex w-full justify-between gap-2">
-						<div class="self-center text-xs font-medium flex-1">Top K</div>
-
-						<div class="self-center">
-							<input
-								class=" w-full rounded py-1.5 px-4 text-sm dark:text-gray-300 dark:bg-gray-800 outline-none border border-gray-100 dark:border-gray-600"
-								type="number"
-								placeholder="Enter Top K"
-								bind:value={querySettings.k}
-								autocomplete="off"
-								min="0"
-							/>
-						</div>
-					</div>
-
-					<!-- <div class="flex w-full">
+				<!-- <div class="flex w-full">
 						<div class=" self-center text-xs font-medium min-w-fit">Chunk Overlap</div>
 	
 						<div class="self-center p-3">
@@ -282,17 +220,15 @@
 							/>
 						</div>
 					</div> -->
-				</div>
-
-				<div>
-					<div class=" mb-2.5 text-sm font-medium">RAG Template</div>
-					<textarea
-						bind:value={querySettings.template}
-						class="w-full rounded p-4 text-sm dark:text-gray-300 dark:bg-gray-800 outline-none resize-none"
-						rows="4"
-					/>
-				</div>
->>>>>>> 7ae4669f
+			</div>
+
+			<div>
+				<div class=" mb-2.5 text-sm font-medium">{$i18n.t('RAG Template')}</div>
+				<textarea
+					bind:value={querySettings.template}
+					class="w-full rounded p-4 text-sm dark:text-gray-300 dark:bg-gray-800 outline-none resize-none"
+					rows="4"
+				/>
 			</div>
 		</div>
 	</div>
